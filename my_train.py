--- conflicted
+++ resolved
@@ -28,11 +28,7 @@
 from my_utils.training_args import get_argparser
 from my_utils.dna2025_dataset import DNA2025Dataset
 from my_utils.validation import validate
-<<<<<<< HEAD
 from my_utils.checkpoint import save_checkpoint, load_pretrained_model, load_checkpoint
-=======
-from my_utils.checkpoint import save_checkpoint, load_pretrained_model, load_checkpoint_for_continue
->>>>>>> cbfe9ace
 from my_utils.early_stopping import EarlyStopping
 from my_utils.calculate_class_weights import calculate_class_weights
 from my_utils.losses import CombinedLoss, FocalLoss
@@ -328,7 +324,6 @@
         print(f"\n✓ Using default checkpoint directory: {checkpoint_dir}/")
     
     utils.mkdir(checkpoint_dir)
-<<<<<<< HEAD
     pretrained_loaded = False
     if opts.ckpt is not None and os.path.isfile(opts.ckpt):
         if opts.continue_training:
@@ -336,32 +331,12 @@
             pass
         else:
             # Load pretrained model
-=======
-    
-    # Initialize training variables
-    start_epoch = 1
-    cur_itrs = 0
-    best_score = 0.0
-    
-    if opts.ckpt is not None and os.path.isfile(opts.ckpt):
-        # Check if this is a continue training scenario
-        if opts.continue_training:
-            print("[!] Continue training from checkpoint")
-            # We'll load the checkpoint after setting up optimizer and scheduler
-            continue_from_checkpoint = True
-        else:
-            print("[!] Loading pretrained model")
->>>>>>> cbfe9ace
             model, _ = load_pretrained_model(
                 model, opts.ckpt, 
                 num_classes_old=opts.pretrained_num_classes, 
                 num_classes_new=opts.num_classes
             )
-<<<<<<< HEAD
             pretrained_loaded = True
-=======
-            continue_from_checkpoint = False
->>>>>>> cbfe9ace
     else:
         print("[!] Training from scratch")
         continue_from_checkpoint = False
@@ -397,12 +372,9 @@
         print(f"Resuming from epoch {start_epoch}, iteration {cur_itrs}")
 
     # Training setup
-<<<<<<< HEAD
     best_score = 0.0
     cur_itrs = 0
     start_epoch = 1
-=======
->>>>>>> cbfe9ace
     training_start_time = time.time()
     
     # Continue training from checkpoint if specified
@@ -476,21 +448,7 @@
     denorm = utils.Denormalize(mean=[0.485, 0.456, 0.406], std=[0.229, 0.224, 0.225])
 
     # ===== TRAINING LOOP =====
-<<<<<<< HEAD
     for epoch in range(start_epoch, opts.epochs + 1):
-=======
-    # For continue training, adjust the epoch range
-    if continue_from_checkpoint:
-        # Continue training: start from loaded epoch + 1, run for specified additional epochs
-        end_epoch = start_epoch + opts.epochs
-        print(f"Continue training: Epochs {start_epoch + 1} to {end_epoch} (additional {opts.epochs} epochs)")
-    else:
-        # Normal training: start from 1, run for specified epochs
-        end_epoch = opts.epochs
-        start_epoch = 1
-    
-    for epoch in range(start_epoch, end_epoch + 1):
->>>>>>> cbfe9ace
         epoch_start_time = time.time()
         
         # STAGE 2: Unfreeze backbone
